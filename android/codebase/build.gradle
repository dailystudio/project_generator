// Top-level build file where you can add configuration options common to all sub-projects/modules.

buildscript {
<<<<<<< HEAD
    ext.kotlin_version = '2.0.21'
    ext.nav_version = "2.7.5"
    ext.devkit_version = '2.0.0-1.2.0'
=======
    ext.kotlin_version = '1.9.24'
    ext.nav_version = "2.7.5"
    ext.devkit_version = '1.9.3-1.1.1'
>>>>>>> 74048268

    repositories {
        google()
        mavenCentral()
    }

    dependencies {
<<<<<<< HEAD
        classpath 'com.android.tools.build:gradle:8.7.3'
=======
        classpath 'com.android.tools.build:gradle:8.4.1'
>>>>>>> 74048268
        classpath "androidx.navigation:navigation-safe-args-gradle-plugin:$nav_version"
        classpath "org.jetbrains.kotlin:kotlin-gradle-plugin:$kotlin_version"
        // NOTE: Do not place your application dependencies here; they belong
        // in the individual module build.gradle files
    }
}

allprojects {
    repositories {
        google()
        mavenCentral()

        maven { url 'https://jitpack.io' }
    }
}


ext {
    // Compile Settings
    COMPILE_SDK = 35 // temporarily for avoiding xml completion issue
    BUILD_TOOLS = '35.0.0'

    MINI_SDK_VERSION = 21
<<<<<<< HEAD
    TARGET_SDK_VERSION = 35
=======
    TARGET_SDK_VERSION = 34
>>>>>>> 74048268

    VERSION_NAME = version()
    VERSION_CODE = versionCode().toInteger()
}


def String version() {
    def versionPropsFile = file('version.properties')
    def Properties versionProps = new Properties()
    versionProps.load(new FileInputStream(versionPropsFile))

    return versionProps['major'] + "." + versionProps['minor'] + "." + versionProps['patch']
}

def String versionCode() {
    def versionPropsFile = file('version.properties')
    def Properties versionProps = new Properties()
    versionProps.load(new FileInputStream(versionPropsFile))

    return versionProps['code']
}


task clean(type: Delete) {
    delete rootProject.buildDir
}<|MERGE_RESOLUTION|>--- conflicted
+++ resolved
@@ -1,15 +1,9 @@
 // Top-level build file where you can add configuration options common to all sub-projects/modules.
 
 buildscript {
-<<<<<<< HEAD
     ext.kotlin_version = '2.0.21'
     ext.nav_version = "2.7.5"
     ext.devkit_version = '2.0.0-1.2.0'
-=======
-    ext.kotlin_version = '1.9.24'
-    ext.nav_version = "2.7.5"
-    ext.devkit_version = '1.9.3-1.1.1'
->>>>>>> 74048268
 
     repositories {
         google()
@@ -17,11 +11,7 @@
     }
 
     dependencies {
-<<<<<<< HEAD
         classpath 'com.android.tools.build:gradle:8.7.3'
-=======
-        classpath 'com.android.tools.build:gradle:8.4.1'
->>>>>>> 74048268
         classpath "androidx.navigation:navigation-safe-args-gradle-plugin:$nav_version"
         classpath "org.jetbrains.kotlin:kotlin-gradle-plugin:$kotlin_version"
         // NOTE: Do not place your application dependencies here; they belong
@@ -41,15 +31,10 @@
 
 ext {
     // Compile Settings
-    COMPILE_SDK = 35 // temporarily for avoiding xml completion issue
-    BUILD_TOOLS = '35.0.0'
+    COMPILE_SDK = 34 // temporarily for avoiding xml completion issue
+    BUILD_TOOLS = '34.0.0'
 
-    MINI_SDK_VERSION = 21
-<<<<<<< HEAD
-    TARGET_SDK_VERSION = 35
-=======
     TARGET_SDK_VERSION = 34
->>>>>>> 74048268
 
     VERSION_NAME = version()
     VERSION_CODE = versionCode().toInteger()
